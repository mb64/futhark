--- conflicted
+++ resolved
@@ -1340,16 +1340,12 @@
       option_parser = generateOptionParser "parse_options" $ benchmarkOptions++options
 
   let headerdefs = [C.cunit|
-<<<<<<< HEAD
-$esc:("/*\n * Headers\n*/\n")
+$esc:("// Headers\n")
 /* We need to define _GNU_SOURCE before
    _any_ headers files are imported to get
    the usage statistics of a thread (i.e. have RUSAGE_THREAD) on GNU/Linux
    https://manpages.courier-mta.org/htmlman2/getrusage.2.html */
 $esc:("#define _GNU_SOURCE")
-=======
-$esc:("// Headers\n")
->>>>>>> 7dbd8349
 $esc:("#include <stdint.h>")
 $esc:("#include <stddef.h>")
 $esc:("#include <stdbool.h>")
