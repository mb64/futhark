--- conflicted
+++ resolved
@@ -125,11 +125,8 @@
           GC.publicDef_ "context_free" GC.InitDecl $ \s ->
             ([C.cedecl|void $id:s(struct $id:ctx* ctx);|],
              [C.cedecl|void $id:s(struct $id:ctx* ctx) {
-<<<<<<< HEAD
                  free_constants(ctx);
                  job_queue_destroy(&ctx->scheduler.q);
-=======
->>>>>>> 4ad97e40
                  for (int i = 0; i < ctx->scheduler.num_threads; i++) {
                    CHECK_ERR(job_queue_destroy(&ctx->scheduler.workers[i].q), "job_queue_destroy");
                    CHECK_ERR(pthread_join(ctx->scheduler.workers[i].thread, NULL), "pthread_join");
