{-# LANGUAGE GeneralizedNewtypeDeriving, FlexibleContexts, LambdaCase, FlexibleInstances, MultiParamTypeClasses #-}
{-# LANGUAGE TypeFamilies #-}
{-# LANGUAGE ConstraintKinds #-}
{-# LANGUAGE TupleSections #-}
module Futhark.CodeGen.ImpGen
  ( -- * Entry Points
    compileProg

    -- * Pluggable Compiler
  , OpCompiler
  , ExpCompiler
  , CopyCompiler
  , StmsCompiler
  , AllocCompiler
  , Operations (..)
  , defaultOperations
  , ValueDestination
  , arrayDestination
  , MemLocation (..)
  , MemEntry (..)
  , ScalarEntry (..)

    -- * Monadic Compiler Interface
  , ImpM
  , Env (envDefaultSpace, envFunction)
  , VTable
  , getVTable
  , localVTable
  , subImpM
  , subImpM_
  , emit
  , emitFunction
  , hasFunction
  , collect
  , collect'
  , comment
  , getNodeId
  , VarEntry (..)
  , ArrayEntry (..)
  , entryArrayShape

    -- * Lookups
  , lookupVar
  , lookupArray
  , lookupMemory

    -- * Building Blocks
  , ToExp(..)
  , compileAlloc
  , subExpToDimSize
  , everythingVolatile
  , compileBody
  , compileBody'
  , compileLoopBody
  , defCompileStms
  , compileStms
  , compileExp
  , compileHuskFun
  , defCompileExp
  , offsetArray
  , strideArray
  , fullyIndexArray
  , fullyIndexArray'
  , Imp.dimSizeToExp
  , dimSizeToSubExp
  , copy
  , copyDWIM
  , copyDWIMDest
  , copyElementWise
  , typeSize

  -- * Constructing code.
  , dLParams
  , dFParams
  , dScope
  , dScopes
  , dArray
  , dPrim, dPrim_, dPrimV_, dPrimV

  , sFor, sWhile
  , sComment
  , sIf, sWhen, sUnless
  , sOp
<<<<<<< HEAD
  , sDeclareNamedMem, sDeclareMem, sAllocNamed, sAlloc, sAlloc_
  , sArray, sAllocArray, sAllocNamedArray, sStaticArray
=======
  , sDeclareMem, sAlloc, sAlloc_
  , sArray, sAllocArray, sAllocArrayPerm, sStaticArray
>>>>>>> 9141b394
  , sWrite, sUpdate
  , sLoopNest
  , (<--)
  )
  where

import Control.Monad.RWS    hiding (mapM, forM)
import Control.Monad.State  hiding (mapM, forM, State)
import Control.Monad.Writer hiding (mapM, forM)
import Control.Monad.Except hiding (mapM, forM)
import qualified Control.Monad.Fail as Fail
import Data.Either
import Data.Traversable
import qualified Data.Map.Strict as M
import qualified Data.Set as S
import Data.Maybe
import Data.List

import qualified Futhark.CodeGen.ImpCode as Imp
import Futhark.CodeGen.ImpCode
  (Count (..),
   Bytes, Elements,
   bytes, elements, withElemType)
import Futhark.Representation.ExplicitMemory
import Futhark.Representation.SOACS (SOACS)
import qualified Futhark.Representation.ExplicitMemory.IndexFunction as IxFun
import Futhark.Construct (fullSliceNum)
import Futhark.MonadFreshNames
import Futhark.Error
import Futhark.Util

-- | How to compile an 'Op'.
type OpCompiler lore op = Pattern lore -> Op lore -> ImpM lore op ()

-- | How to compile some 'Stms'.
type StmsCompiler lore op = Names -> Stms lore -> ImpM lore op () -> ImpM lore op ()

-- | How to compile an 'Exp'.
type ExpCompiler lore op = Pattern lore -> Exp lore -> ImpM lore op ()

type CopyCompiler lore op = PrimType
                           -> MemLocation
                           -> MemLocation
                           -> Count Elements Imp.Exp -- ^ Number of row elements of the source.
                           -> ImpM lore op ()

-- | An alternate way of compiling an allocation.
type AllocCompiler lore op = VName -> Count Bytes Imp.Exp -> ImpM lore op ()

data Operations lore op = Operations { opsExpCompiler :: ExpCompiler lore op
                                     , opsOpCompiler :: OpCompiler lore op
                                     , opsStmsCompiler :: StmsCompiler lore op
                                     , opsCopyCompiler :: CopyCompiler lore op
                                     , opsAllocCompilers :: M.Map Space (AllocCompiler lore op)
                                     }

-- | An operations set for which the expression compiler always
-- returns 'CompileExp'.
defaultOperations :: (ExplicitMemorish lore, FreeIn op) =>
                     OpCompiler lore op -> Operations lore op
defaultOperations opc = Operations { opsExpCompiler = defCompileExp
                                   , opsOpCompiler = opc
                                   , opsStmsCompiler = defCompileStms
                                   , opsCopyCompiler = defaultCopy
                                   , opsAllocCompilers = mempty
                                   }

-- | When an array is dared, this is where it is stored.
data MemLocation = MemLocation { memLocationName :: VName
                               , memLocationShape :: [Imp.DimSize]
                               , memLocationIxFun :: IxFun.IxFun Imp.Exp
                               }
                   deriving (Eq, Show)

data ArrayEntry = ArrayEntry {
    entryArrayLocation :: MemLocation
  , entryArrayElemType :: PrimType
  }
  deriving (Show)

entryArrayShape :: ArrayEntry -> [Imp.DimSize]
entryArrayShape = memLocationShape . entryArrayLocation

newtype MemEntry = MemEntry { entryMemSpace :: Imp.Space }
  deriving (Show)

newtype ScalarEntry = ScalarEntry {
    entryScalarType    :: PrimType
  }
  deriving (Show)

-- | Every non-scalar variable must be associated with an entry.
data VarEntry lore = ArrayVar (Maybe (Exp lore)) ArrayEntry
                   | ScalarVar (Maybe (Exp lore)) ScalarEntry
                   | MemVar (Maybe (Exp lore)) MemEntry
                   deriving (Show)

-- | When compiling an expression, this is a description of where the
-- result should end up.  The integer is a reference to the construct
-- that gave rise to this destination (for patterns, this will be the
-- tag of the first name in the pattern).  This can be used to make
-- the generated code easier to relate to the original code.
data Destination = Destination { destinationTag :: Maybe Int
                               , valueDestinations :: [ValueDestination] }
                    deriving (Show)

data ValueDestination = ScalarDestination VName
                      | MemoryDestination VName
                      | ArrayDestination (Maybe MemLocation)
                        -- ^ The 'MemLocation' is 'Just' if a copy if
                        -- required.  If it is 'Nothing', then a
                        -- copy/assignment of a memory block somewhere
                        -- takes care of this array.
                      deriving (Show)

arrayDestination :: MemLocation -> ValueDestination
arrayDestination = ArrayDestination . Just

data Env lore op = Env {
    envExpCompiler :: ExpCompiler lore op
  , envStmsCompiler :: StmsCompiler lore op
  , envOpCompiler :: OpCompiler lore op
  , envCopyCompiler :: CopyCompiler lore op
  , envAllocCompilers :: M.Map Space (AllocCompiler lore op)
  , envDefaultSpace :: Imp.Space
  , envVolatility :: Imp.Volatility
  , envFunction :: Name
    -- ^ Name of the function we are compiling.
  , envNodeId :: Imp.Exp
  }

newEnv :: Operations lore op -> Imp.Space -> Name -> Env lore op
newEnv ops ds fname =
  Env { envExpCompiler = opsExpCompiler ops
      , envStmsCompiler = opsStmsCompiler ops
      , envOpCompiler = opsOpCompiler ops
      , envCopyCompiler = opsCopyCompiler ops
      , envAllocCompilers = mempty
      , envDefaultSpace = ds
      , envVolatility = Imp.Nonvolatile
      , envFunction = fname
      , envNodeId = ValueExp $ IntValue $ Int32Value 0
      }

-- | The symbol table used during compilation.
type VTable lore = M.Map VName (VarEntry lore)

data State lore op = State { stateVTable :: VTable lore
                           , stateFunctions :: Imp.Functions op
                           , stateNameSource :: VNameSource
                           }

newState :: VNameSource -> State lore op
newState = State mempty mempty

newtype ImpM lore op a = ImpM (RWST (Env lore op) (Imp.Code op) (State lore op) (Either InternalError) a)
  deriving (Functor, Applicative, Monad,
            MonadState (State lore op),
            MonadReader (Env lore op),
            MonadWriter (Imp.Code op),
            MonadError InternalError)

instance Fail.MonadFail (ImpM lore op) where
  fail = error . ("ImpM.fail: "++)

instance MonadFreshNames (ImpM lore op) where
  getNameSource = gets stateNameSource
  putNameSource src = modify $ \s -> s { stateNameSource = src }

-- Cannot be an ExplicitMemory scope because the index functions have
-- the wrong leaves (VName instead of Imp.Exp).
instance HasScope SOACS (ImpM lore op) where
  askScope = M.map (LetInfo . entryType) <$> gets stateVTable
    where entryType (MemVar _ memEntry) =
            Mem (entryMemSpace memEntry)
          entryType (ArrayVar _ arrayEntry) =
            Array
            (entryArrayElemType arrayEntry)
            (Shape $ map dimSizeToSubExp $ entryArrayShape arrayEntry)
            NoUniqueness
          entryType (ScalarVar _ scalarEntry) =
            Prim $ entryScalarType scalarEntry

runImpM :: ImpM lore op a
        -> Operations lore op -> Imp.Space -> Name -> State lore op
        -> Either InternalError (a, State lore op, Imp.Code op)
runImpM (ImpM m) ops space fname = runRWST m $ newEnv ops space fname

subImpM_ :: Operations lore op' -> ImpM lore op' a
         -> ImpM lore op (Imp.Code op')
subImpM_ ops m = snd <$> subImpM ops m

subImpM :: Operations lore op' -> ImpM lore op' a
        -> ImpM lore op (a, Imp.Code op')
subImpM ops (ImpM m) = do
  env <- ask
  s <- get
  case runRWST m env { envExpCompiler = opsExpCompiler ops
                     , envStmsCompiler = opsStmsCompiler ops
                     , envCopyCompiler = opsCopyCompiler ops
                     , envOpCompiler = opsOpCompiler ops
                     , envAllocCompilers = opsAllocCompilers ops
                     }
                 s { stateVTable = stateVTable s
                   , stateFunctions = mempty } of
    Left err -> throwError err
    Right (x, s', code) -> do
      putNameSource $ stateNameSource s'
      return (x, code)

-- | Execute a code generation action, returning the code that was
-- emitted.
collect :: ImpM lore op () -> ImpM lore op (Imp.Code op)
collect m = pass $ do
  ((), code) <- listen m
  return (code, const mempty)

collect' :: ImpM lore op a -> ImpM lore op (a, Imp.Code op)
collect' m = pass $ do
  (x, code) <- listen m
  return ((x, code), const mempty)

-- | Execute a code generation action, wrapping the generated code
-- within a 'Imp.Comment' with the given description.
comment :: String -> ImpM lore op () -> ImpM lore op ()
comment desc m = do code <- collect m
                    emit $ Imp.Comment desc code

-- | Emit some generated imperative code.
emit :: Imp.Code op -> ImpM lore op ()
emit = tell

-- | Emit a function in the generated code.
emitFunction :: Name -> Imp.Function op -> ImpM lore op ()
emitFunction fname fun = do
  Imp.Functions fs <- gets stateFunctions
  modify $ \s -> s { stateFunctions = Imp.Functions $ (fname,fun) : fs }

-- | Check if a function of a given name exists.
hasFunction :: Name -> ImpM lore op Bool
hasFunction fname = gets $ \s -> let Imp.Functions fs = stateFunctions s
                                 in isJust $ lookup fname fs

localNodeId :: Imp.Exp -> ImpM lore op a -> ImpM lore op a
localNodeId e = local $ \env -> env { envNodeId = e }

getNodeId :: ImpM lore op Imp.Exp
getNodeId = asks envNodeId

compileProg :: (ExplicitMemorish lore, MonadFreshNames m) =>
               Operations lore op -> Imp.Space
            -> Prog lore -> m (Either InternalError (Imp.Functions op))
compileProg ops space prog =
  modifyNameSource $ \src ->
  case foldM compileFunDef' (newState src) (progFunctions prog) of
    Left err -> (Left err, src)
    Right s -> (Right $ stateFunctions s, stateNameSource s)
  where compileFunDef' s fdef = do
          ((), s', _) <-
            runImpM (compileFunDef fdef) ops space (funDefName fdef) s
          return s'

compileInParam :: ExplicitMemorish lore =>
                  FParam lore -> ImpM lore op (Either Imp.Param ArrayDecl)
compileInParam fparam = case paramAttr fparam of
  MemPrim bt ->
    return $ Left $ Imp.ScalarParam name bt
  MemMem space ->
    return $ Left $ Imp.MemParam name space
  MemArray bt shape _ (ArrayIn mem ixfun) -> do
    shape' <- mapM subExpToDimSize $ shapeDims shape
    return $ Right $ ArrayDecl name bt $
      MemLocation mem shape' $ fmap (toExp' int32) ixfun
  where name = paramName fparam

data ArrayDecl = ArrayDecl VName PrimType MemLocation

fparamSizes :: Typed attr => Param attr -> S.Set VName
fparamSizes = S.fromList . subExpVars . arrayDims . paramType

compileInParams :: ExplicitMemorish lore =>
                   [FParam lore] -> [EntryPointType]
                -> ImpM lore op ([Imp.Param], [ArrayDecl], [Imp.ExternalValue])
compileInParams params orig_epts = do
  let (ctx_params, val_params) =
        splitAt (length params - sum (map entryPointSize orig_epts)) params
  (inparams, arrayds) <- partitionEithers <$> mapM compileInParam (ctx_params++val_params)
  let findArray x = find (isArrayDecl x) arrayds
      sizes = mconcat $ map fparamSizes $ ctx_params++val_params

      summaries = M.fromList $ mapMaybe memSummary params
        where memSummary param
                | MemMem space <- paramAttr param =
                    Just (paramName param, space)
                | otherwise =
                    Nothing

      findMemInfo :: VName -> Maybe Space
      findMemInfo = flip M.lookup summaries

      mkValueDesc fparam signedness =
        case (findArray $ paramName fparam, paramType fparam) of
          (Just (ArrayDecl _ bt (MemLocation mem shape _)), _) -> do
            memspace <- findMemInfo mem
            Just $ Imp.ArrayValue mem memspace bt signedness shape
          (_, Prim bt)
            | paramName fparam `S.member` sizes ->
              Nothing
            | otherwise ->
              Just $ Imp.ScalarValue bt signedness $ paramName fparam
          _ ->
            Nothing

      mkExts (TypeOpaque desc n:epts) fparams =
        let (fparams',rest) = splitAt n fparams
        in Imp.OpaqueValue desc
           (mapMaybe (`mkValueDesc` Imp.TypeDirect) fparams') :
           mkExts epts rest
      mkExts (TypeUnsigned:epts) (fparam:fparams) =
        maybeToList (Imp.TransparentValue <$> mkValueDesc fparam Imp.TypeUnsigned) ++
        mkExts epts fparams
      mkExts (TypeDirect:epts) (fparam:fparams) =
        maybeToList (Imp.TransparentValue <$> mkValueDesc fparam Imp.TypeDirect) ++
        mkExts epts fparams
      mkExts _ _ = []

  return (inparams, arrayds, mkExts orig_epts val_params)
  where isArrayDecl x (ArrayDecl y _ _) = x == y

compileOutParams :: ExplicitMemorish lore =>
                    [RetType lore] -> [EntryPointType]
                 -> ImpM lore op ([Imp.ExternalValue], [Imp.Param], Destination)
compileOutParams orig_rts orig_epts = do
  ((extvs, dests), (outparams,ctx_dests)) <-
    runWriterT $ evalStateT (mkExts orig_epts orig_rts) (M.empty, M.empty)
  let ctx_dests' = map snd $ sortOn fst $ M.toList ctx_dests
  return (extvs, outparams, Destination Nothing $ ctx_dests' <> dests)
  where imp = lift . lift

        mkExts (TypeOpaque desc n:epts) rts = do
          let (rts',rest) = splitAt n rts
          (evs, dests) <- unzip <$> zipWithM mkParam rts' (repeat Imp.TypeDirect)
          (more_values, more_dests) <- mkExts epts rest
          return (Imp.OpaqueValue desc evs : more_values,
                  dests ++ more_dests)
        mkExts (TypeUnsigned:epts) (rt:rts) = do
          (ev,dest) <- mkParam rt Imp.TypeUnsigned
          (more_values, more_dests) <- mkExts epts rts
          return (Imp.TransparentValue ev : more_values,
                  dest : more_dests)
        mkExts (TypeDirect:epts) (rt:rts) = do
          (ev,dest) <- mkParam rt Imp.TypeDirect
          (more_values, more_dests) <- mkExts epts rts
          return (Imp.TransparentValue ev : more_values,
                  dest : more_dests)
        mkExts _ _ = return ([], [])

        mkParam MemMem{} _ =
          compilerBugS "Functions may not explicitly return memory blocks."
        mkParam (MemPrim t) ept = do
          out <- imp $ newVName "scalar_out"
          tell ([Imp.ScalarParam out t], mempty)
          return (Imp.ScalarValue t ept out, ScalarDestination out)
        mkParam (MemArray t shape _ attr) ept = do
          space <- asks envDefaultSpace
          memout <- case attr of
            ReturnsNewBlock _ x _ixfun -> do
              memout <- imp $ newVName "out_mem"
              tell ([Imp.MemParam memout space],
                    M.singleton x $ MemoryDestination memout)
              return memout
            ReturnsInBlock memout _ ->
              return memout
          resultshape <- mapM inspectExtSize $ shapeDims shape
          return (Imp.ArrayValue memout space t ept resultshape,
                  ArrayDestination Nothing)

        inspectExtSize (Ext x) = do
          (memseen,arrseen) <- get
          case M.lookup x arrseen of
            Nothing -> do
              out <- imp $ newVName "out_arrsize"
              tell ([Imp.ScalarParam out int32],
                    M.singleton x $ ScalarDestination out)
              put (memseen, M.insert x out arrseen)
              return $ Imp.VarSize out
            Just out ->
              return $ Imp.VarSize out
        inspectExtSize (Free se) =
          imp $ subExpToDimSize se

compileFunDef :: ExplicitMemorish lore =>
                 FunDef lore
              -> ImpM lore op ()
compileFunDef (FunDef entry fname rettype params body) = do
  ((outparams, inparams, results, args), body') <- collect' compile
  emitFunction fname $ Imp.Function (isJust entry) outparams inparams body' results args $
    ValueExp $ IntValue $ Int32Value 0
  where params_entry = maybe (replicate (length params) TypeDirect) fst entry
        ret_entry = maybe (replicate (length rettype) TypeDirect) snd entry
        compile = do
          (inparams, arrayds, args) <- compileInParams params params_entry
          (results, outparams, Destination _ dests) <- compileOutParams rettype ret_entry
          addFParams params
          addArrays arrayds

          let Body _ stms ses = body
          compileStms (freeIn ses) stms $
            forM_ (zip dests ses) $ \(d, se) -> copyDWIMDest d [] se []

          return (outparams, inparams, results, args)

compileHuskFun :: (ExplicitMemorish lore, FreeIn op)
               => [LParam lore] -> [VName] -> [Imp.NodeCopyInfo] -> VName -> VName -> Imp.Exp ->
                  [VName] -> (VName -> ImpM lore op [Imp.NodeCopyInfo]) ->
                  ImpM lore op (Imp.HuskFunction op)
compileHuskFun parts map_res parts_copies parts_offset parts_elems src_elems no_repl content = do
  husk <- newVName "husk"
  node_id <- newVName "node_id"
  (map_res_copies, body_code) <- collect' $ do
    mapM_ addHuskInt [parts_offset, parts_elems, node_id]
    mapM_ addHuskPartMems parts_copies
    dLParams parts
    mapM_ addControlledMem map_res
    localNodeId (Imp.var node_id int32) $ content node_id
  let map_res_mem = map Imp.nodeCopyMem map_res_copies
      map_res_src = map Imp.nodeCopySrc map_res_copies
  repl_mem <- filterM isMem $ S.toList $ freeIn body_code `S.difference`
    S.fromList (concat [no_repl, map_res, map_res_mem, parts_mem])
  bparams <- catMaybes <$> mapM (\x -> getParam x <$> lookupType x)
    (S.toList $ mconcat [freeIn body_code, freeIn src_elems, freeIn parts, S.fromList $ parts_src ++ map_res_mem]
      `S.difference` S.fromList (concat [[parts_offset, parts_elems, node_id], parts_mem, map_res_src]))
  return $ Imp.HuskFunction husk parts_copies repl_mem map_res_copies bparams parts_offset parts_elems node_id src_elems body_code
  where parts_mem = map Imp.nodeCopyMem parts_copies
        parts_src = map Imp.nodeCopySrc parts_copies
        addHuskInt n = addVar n $ ScalarVar Nothing $ ScalarEntry int32
        addControlledMem mem = addVar mem $ MemVar Nothing $ MemEntry $ Space "device"
        addHuskPartMems = addControlledMem . Imp.nodeCopyMem
        isMem name = do
          v <- lookupVar name
          case v of
            MemVar{} -> return True
            _ -> return False
        getParam name (Prim t) = Just $ Imp.ScalarParam name t
        getParam name (Mem space) = Just $ Imp.MemParam name space
        getParam _ Array{} = Nothing

compileBody :: (ExplicitMemorish lore) => Pattern lore -> Body lore -> ImpM lore op ()
compileBody pat (Body _ bnds ses) = do
  Destination _ dests <- destinationFromPattern pat
  compileStms (freeIn ses) bnds $
    forM_ (zip dests ses) $ \(d, se) -> copyDWIMDest d [] se []

compileBody' :: (ExplicitMemorish lore, attr ~ LetAttr lore)
             => [Param attr] -> Body lore -> ImpM lore op ()
compileBody' = compileBody . patternFromParams

compileLoopBody :: Typed attr => [Param attr] -> Body lore -> ImpM lore op ()
compileLoopBody mergeparams (Body _ bnds ses) = do
  -- We cannot write the results to the merge parameters immediately,
  -- as some of the results may actually *be* merge parameters, and
  -- would thus be clobbered.  Therefore, we first copy to new
  -- variables mirroring the merge parameters, and then copy this
  -- buffer to the merge parameters.  This is efficient, because the
  -- operations are all scalar operations.
  tmpnames <- mapM (newVName . (++"_tmp") . baseString . paramName) mergeparams
  compileStms (freeIn ses) bnds $ do
    copy_to_merge_params <- forM (zip3 mergeparams tmpnames ses) $ \(p,tmp,se) ->
      case typeOf p of
        Prim pt  -> do
          emit $ Imp.DeclareScalar tmp pt
          emit $ Imp.SetScalar tmp $ toExp' pt se
          return $ emit $ Imp.SetScalar (paramName p) $ Imp.var tmp pt
        Mem space | Var v <- se -> do
          emit $ Imp.DeclareMem tmp space
          emit $ Imp.SetMem tmp v space
          return $ emit $ Imp.SetMem (paramName p) tmp space
        _ -> return $ return ()
    sequence_ copy_to_merge_params

compileStms :: Names -> Stms lore -> ImpM lore op () -> ImpM lore op ()
compileStms alive_after_stms all_stms m = do
  cb <- asks envStmsCompiler
  cb alive_after_stms all_stms m

defCompileStms :: (ExplicitMemorish lore, FreeIn op) =>
                  Names -> Stms lore -> ImpM lore op () -> ImpM lore op ()
defCompileStms alive_after_stms all_stms m =
  -- We keep track of any memory blocks produced by the statements,
  -- and after the last time that memory block is used, we insert a
  -- Free.  This is very conservative, but can cut down on lifetimes
  -- in some cases.
  void $ compileStms' mempty $ stmsToList all_stms
  where compileStms' allocs (Let pat _ e:bs) = do
          dVars (Just e) (patternElements pat)

          e_code <- collect $ compileExp pat e
          (live_after, bs_code) <- collect' $ compileStms' (patternAllocs pat <> allocs) bs
          let dies_here v = not (v `S.member` live_after) &&
                            v `S.member` freeIn e_code
              to_free = S.filter (dies_here . fst) allocs

          emit e_code
          mapM_ (emit . uncurry Imp.Free) to_free
          emit bs_code

          return $ freeIn e_code <> live_after
        compileStms' _ [] = do
          code <- collect m
          emit code
          return $ freeIn code <> alive_after_stms

        patternAllocs = S.fromList . mapMaybe isMemPatElem . patternElements
        isMemPatElem pe = case patElemType pe of
                            Mem space -> Just (patElemName pe, space)
                            _         -> Nothing

compileExp :: Pattern lore -> Exp lore -> ImpM lore op ()
compileExp pat e = do
  ec <- asks envExpCompiler
  ec pat e

defCompileExp :: (ExplicitMemorish lore) =>
                 Pattern lore -> Exp lore -> ImpM lore op ()

defCompileExp pat (If cond tbranch fbranch _) = do
  tcode <- collect $ compileBody pat tbranch
  fcode <- collect $ compileBody pat fbranch
  emit $ Imp.If (toExp' Bool cond) tcode fcode

defCompileExp pat (Apply fname args _ _) = do
  dest <- destinationFromPattern pat
  targets <- funcallTargets dest
  args' <- catMaybes <$> mapM compileArg args
  emit $ Imp.Call targets fname args'
  where compileArg (se, _) = do
          t <- subExpType se
          case (se, t) of
            (_, Prim pt)   -> return $ Just $ Imp.ExpArg $ toExp' pt se
            (Var v, Mem{}) -> return $ Just $ Imp.MemArg v
            _              -> return Nothing

defCompileExp pat (BasicOp op) = defCompileBasicOp pat op

defCompileExp pat (DoLoop ctx val form body) = do
  dFParams mergepat
  forM_ merge $ \(p, se) ->
    when ((==0) $ arrayRank $ paramType p) $
    copyDWIM (paramName p) [] se []

  let doBody = compileLoopBody mergepat body

  case form of
    ForLoop i it bound loopvars -> do
      let setLoopParam (p,a)
            | Prim _ <- paramType p =
                copyDWIM (paramName p) [] (Var a) [Imp.vi32 i]
            | otherwise =
                return ()

      dLParams $ map fst loopvars
      sFor i it (toExp' (IntType it) bound) $
        mapM_ setLoopParam loopvars >> doBody
    WhileLoop cond ->
      sWhile (Imp.var cond Bool) doBody

  Destination _ pat_dests <- destinationFromPattern pat
  forM_ (zip pat_dests $ map (Var . paramName . fst) merge) $ \(d, r) ->
    copyDWIMDest d [] r []

  where merge = ctx ++ val
        mergepat = map fst merge

defCompileExp pat (Op op) = do
  opc <- asks envOpCompiler
  opc pat op

defCompileBasicOp :: ExplicitMemorish lore =>
                     Pattern lore -> BasicOp lore -> ImpM lore op ()

defCompileBasicOp (Pattern _ [pe]) (SubExp se) =
  copyDWIM (patElemName pe) [] se []

defCompileBasicOp (Pattern _ [pe]) (Opaque se) =
  copyDWIM (patElemName pe) [] se []

defCompileBasicOp (Pattern _ [pe]) (UnOp op e) = do
  e' <- toExp e
  patElemName pe <-- Imp.UnOpExp op e'

defCompileBasicOp (Pattern _ [pe]) (ConvOp conv e) = do
  e' <- toExp e
  patElemName pe <-- Imp.ConvOpExp conv e'

defCompileBasicOp (Pattern _ [pe]) (BinOp bop x y) = do
  x' <- toExp x
  y' <- toExp y
  patElemName pe <-- Imp.BinOpExp bop x' y'

defCompileBasicOp (Pattern _ [pe]) (CmpOp bop x y) = do
  x' <- toExp x
  y' <- toExp y
  patElemName pe <-- Imp.CmpOpExp bop x' y'

defCompileBasicOp _ (Assert e msg loc) = do
  e' <- toExp e
  msg' <- traverse toExp msg
  emit $ Imp.Assert e' msg' loc

defCompileBasicOp (Pattern _ [pe]) (Index src slice)
  | Just idxs <- sliceIndices slice =
      copyDWIM (patElemName pe) [] (Var src) $ map (toExp' int32) idxs

defCompileBasicOp _ Index{} =
  return ()

defCompileBasicOp (Pattern _ [pe]) (Update _ slice se) =
  sUpdate (patElemName pe) (map (fmap (toExp' int32)) slice) se

defCompileBasicOp (Pattern _ [pe]) (Replicate (Shape ds) se) = do
  ds' <- mapM toExp ds
  is <- replicateM (length ds) (newVName "i")
  copy_elem <- collect $ copyDWIM (patElemName pe) (map Imp.vi32 is) se []
  emit $ foldl (.) id (zipWith (`Imp.For` Int32) is ds') copy_elem

defCompileBasicOp _ Scratch{} =
  return ()

defCompileBasicOp (Pattern [] [pe]) (Iota n e s et) = do
  i <- newVName "i"
  x <- newVName "x"
  n' <- toExp n
  e' <- toExp e
  s' <- toExp s
  let i' = ConvOpExp (SExt Int32 et) $ Imp.var i $ IntType Int32
  dPrim_ x $ IntType et
  sFor i Int32 n' $ do
    x <-- e' + i' * s'
    copyDWIM (patElemName pe) [Imp.vi32 i] (Var x) []

defCompileBasicOp (Pattern _ [pe]) (Copy src) =
  copyDWIM (patElemName pe) [] (Var src) []

defCompileBasicOp (Pattern _ [pe]) (Manifest _ src) =
  copyDWIM (patElemName pe) [] (Var src) []

defCompileBasicOp (Pattern _ [pe]) (Concat i x ys _) = do
    MemLocation destmem destshape destixfun <-
      entryArrayLocation <$> lookupArray (patElemName pe)
    offs_glb <- dPrim "tmp_offs" int32
    emit $ Imp.SetScalar offs_glb 0
    let perm = [i] ++ [0..i-1] ++ [i+1..length destshape-1]
        invperm = rearrangeInverse perm
        destloc = MemLocation destmem destshape
                  (IxFun.permute (IxFun.offsetIndex (IxFun.permute destixfun perm) $
                                  Imp.vi32 offs_glb)
                   invperm)

    forM_ (x:ys) $ \y -> do
      yentry <- lookupArray y
      let srcloc = entryArrayLocation yentry
          rows = case drop i $ entryArrayShape yentry of
                  []  -> error $ "defCompileBasicOp Concat: empty array shape for " ++ pretty y
                  r:_ -> unCount $ Imp.dimSizeToExp r
      copy (elemType $ patElemType pe) destloc srcloc $ arrayOuterSize yentry
      emit $ Imp.SetScalar offs_glb $ Imp.var offs_glb int32 + rows

defCompileBasicOp (Pattern [] [pe]) (ArrayLit es _)
  | Just vs@(v:_) <- mapM isLiteral es = do
      dest_mem <- entryArrayLocation <$> lookupArray (patElemName pe)
      dest_space <- entryMemSpace <$> lookupMemory (memLocationName dest_mem)
      let t = primValueType v
      static_array <- newVName "static_array"
      emit $ Imp.DeclareArray static_array dest_space t $ Imp.ArrayValues vs
      let static_src = MemLocation static_array [Imp.ConstSize $ fromIntegral $ length es] $
                       IxFun.iota [fromIntegral $ length es]
          entry = MemVar Nothing $ MemEntry dest_space
      addVar static_array entry
      copy t dest_mem static_src $ fromIntegral $ length es
  | otherwise =
    forM_ (zip [0..] es) $ \(i,e) ->
      copyDWIM (patElemName pe) [fromInteger i] e []

  where isLiteral (Constant v) = Just v
        isLiteral _ = Nothing

defCompileBasicOp _ Rearrange{} =
  return ()

defCompileBasicOp _ Rotate{} =
  return ()

defCompileBasicOp _ Reshape{} =
  return ()

defCompileBasicOp _ Repeat{} =
  return ()

defCompileBasicOp pat e =
  compilerBugS $ "ImpGen.defCompileBasicOp: Invalid pattern\n  " ++
  pretty pat ++ "\nfor expression\n  " ++ pretty e

-- | Note: a hack to be used only for functions.
addArrays :: [ArrayDecl] -> ImpM lore op ()
addArrays = mapM_ addArray
  where addArray (ArrayDecl name bt location) =
          addVar name $
          ArrayVar Nothing ArrayEntry
          { entryArrayLocation = location
          , entryArrayElemType = bt
          }

-- | Like 'daringFParams', but does not create new declarations.
-- Note: a hack to be used only for functions.
addFParams :: ExplicitMemorish lore => [FParam lore] -> ImpM lore op ()
addFParams = mapM_ addFParam
  where addFParam fparam = do
          entry <- memBoundToVarEntry Nothing $ noUniquenessReturns $ paramAttr fparam
          addVar (paramName fparam) entry

-- | Another hack.
addLoopVar :: VName -> IntType -> ImpM lore op ()
addLoopVar i it = addVar i $ ScalarVar Nothing $ ScalarEntry $ IntType it

dVars :: ExplicitMemorish lore =>
            Maybe (Exp lore) -> [PatElem lore] -> ImpM lore op ()
dVars e = mapM_ dVar
  where dVar = dScope e . scopeOfPatElem

dFParams :: ExplicitMemorish lore => [FParam lore] -> ImpM lore op ()
dFParams = dScope Nothing . scopeOfFParams

dLParams :: ExplicitMemorish lore => [LParam lore] -> ImpM lore op ()
dLParams = dScope Nothing . scopeOfLParams

dPrim_ :: VName -> PrimType -> ImpM lore op ()
dPrim_ name t = do
 emit $ Imp.DeclareScalar name t
 addVar name $ ScalarVar Nothing $ ScalarEntry t

dPrim :: String -> PrimType -> ImpM lore op VName
dPrim name t = do name' <- newVName name
                  dPrim_ name' t
                  return name'

dPrimV_ :: VName -> Imp.Exp -> ImpM lore op ()
dPrimV_ name e = do dPrim_ name $ primExpType e
                    name <-- e

dPrimV :: String -> Imp.Exp -> ImpM lore op VName
dPrimV name e = do name' <- dPrim name $ primExpType e
                   name' <-- e
                   return name'

memBoundToVarEntry :: Maybe (Exp lore) -> MemBound NoUniqueness
                   -> ImpM lore op (VarEntry lore)
memBoundToVarEntry e (MemPrim bt) =
  return $ ScalarVar e ScalarEntry { entryScalarType = bt }
memBoundToVarEntry e (MemMem space) =
  return $ MemVar e $ MemEntry space
memBoundToVarEntry e (MemArray bt shape _ (ArrayIn mem ixfun)) = do
  shape' <- mapM subExpToDimSize $ shapeDims shape
  let location = MemLocation mem shape' $ fmap (toExp' int32) ixfun
  return $ ArrayVar e ArrayEntry { entryArrayLocation = location
                                 , entryArrayElemType = bt
                                 }

dInfo :: Maybe (Exp lore) -> VName -> NameInfo ExplicitMemory
         -> ImpM lore op ()
dInfo e name info = do
  entry <- memBoundToVarEntry e $ infoAttr info
  case entry of
    MemVar _ entry' ->
      emit $ Imp.DeclareMem name $ entryMemSpace entry'
    ScalarVar _ entry' ->
      emit $ Imp.DeclareScalar name $ entryScalarType entry'
    ArrayVar _ _ ->
      return ()
  addVar name entry
  where infoAttr (LetInfo attr) = attr
        infoAttr (FParamInfo attr) = noUniquenessReturns attr
        infoAttr (LParamInfo attr) = attr
        infoAttr (IndexInfo it) = MemPrim $ IntType it

dScope :: Maybe (Exp lore) -> Scope ExplicitMemory -> ImpM lore op ()
dScope e = mapM_ (uncurry $ dInfo e) . M.toList

dScopes :: [(Maybe (Exp lore), Scope ExplicitMemory)] -> ImpM lore op ()
dScopes = mapM_ $ uncurry dScope

dArray :: VName -> PrimType -> ShapeBase SubExp -> MemBind -> ImpM lore op ()
dArray name bt shape membind = do
  entry <- memBoundToVarEntry Nothing $ MemArray bt shape NoUniqueness membind
  addVar name entry

everythingVolatile :: ImpM lore op a -> ImpM lore op a
everythingVolatile = local $ \env -> env { envVolatility = Imp.Volatile }

-- | Remove the array targets.
funcallTargets :: Destination -> ImpM lore op [VName]
funcallTargets (Destination _ dests) =
  concat <$> mapM funcallTarget dests
  where funcallTarget (ScalarDestination name) =
          return [name]
        funcallTarget (ArrayDestination _) =
          return []
        funcallTarget (MemoryDestination name) =
          return [name]

subExpToDimSize :: SubExp -> ImpM lore op Imp.DimSize
subExpToDimSize (Var v) =
  return $ Imp.VarSize v
subExpToDimSize (Constant (IntValue (Int64Value i))) =
  return $ Imp.ConstSize $ fromIntegral i
subExpToDimSize (Constant (IntValue (Int32Value i))) =
  return $ Imp.ConstSize $ fromIntegral i
subExpToDimSize Constant{} =
  compilerBugS "Size subexp is not an int32 or int64 constant."

-- | Compile things to 'Imp.Exp'.
class ToExp a where
  -- | Compile to an 'Imp.Exp', where the type (must must still be a
  -- primitive) is deduced monadically.
  toExp :: a -> ImpM lore op Imp.Exp
  -- | Compile where we know the type in advance.
  toExp' :: PrimType -> a -> Imp.Exp

instance ToExp SubExp where
  toExp (Constant v) =
    return $ Imp.ValueExp v
  toExp (Var v) =
    lookupVar v >>= \case
    ScalarVar _ (ScalarEntry pt) ->
      return $ Imp.var v pt
    _       -> compilerBugS $ "toExp SubExp: SubExp is not a primitive type: " ++ pretty v

  toExp' _ (Constant v) = Imp.ValueExp v
  toExp' t (Var v) = Imp.var v t

instance ToExp (PrimExp VName) where
  toExp = pure . fmap Imp.ScalarVar
  toExp' _ = fmap Imp.ScalarVar

addVar :: VName -> VarEntry lore -> ImpM lore op ()
addVar name entry =
  modify $ \s -> s { stateVTable = M.insert name entry $ stateVTable s }

-- | Get the current symbol table.
getVTable :: ImpM lore op (VTable lore)
getVTable = gets stateVTable

putVTable :: VTable lore -> ImpM lore op ()
putVTable vtable = modify $ \s -> s { stateVTable = vtable }

-- | Run an action with a modified symbol table.  All changes to the
-- symbol table will be reverted once the action is done!
localVTable :: (VTable lore -> VTable lore) -> ImpM lore op a -> ImpM lore op a
localVTable f m = do
  old_vtable <- getVTable
  putVTable $ f old_vtable
  a <- m
  putVTable old_vtable
  return a

lookupVar :: VName -> ImpM lore op (VarEntry lore)
lookupVar name = do
  res <- gets $ M.lookup name . stateVTable
  case res of
    Just entry -> return entry
    _ -> compilerBugS $ "Unknown variable: " ++ pretty name

lookupArray :: VName -> ImpM lore op ArrayEntry
lookupArray name = do
  res <- lookupVar name
  case res of
    ArrayVar _ entry -> return entry
    _                -> compilerBugS $ "ImpGen.lookupArray: not an array: " ++ pretty name

lookupMemory :: VName -> ImpM lore op MemEntry
lookupMemory name = do
  res <- lookupVar name
  case res of
    MemVar _ entry -> return entry
    _              -> compilerBugS $ "Unknown memory block: " ++ pretty name

destinationFromPattern :: ExplicitMemorish lore => Pattern lore -> ImpM lore op Destination
destinationFromPattern pat = fmap (Destination (baseTag <$> maybeHead (patternNames pat))) . mapM inspect $
                             patternElements pat
  where ctx_names = patternContextNames pat
        inspect patElem = do
          let name = patElemName patElem
          entry <- lookupVar name
          case entry of
            ArrayVar _ (ArrayEntry (MemLocation mem shape ixfun) _) ->
              return $ ArrayDestination $
              if mem `elem` ctx_names
              then Nothing
              else Just $ MemLocation mem shape ixfun
            MemVar{} ->
              return $ MemoryDestination name

            ScalarVar{} ->
              return $ ScalarDestination name

fullyIndexArray :: VName -> [Imp.Exp]
                -> ImpM lore op (VName, Imp.Space, Count Elements Imp.Exp)
fullyIndexArray name indices = do
  arr <- lookupArray name
  fullyIndexArray' (entryArrayLocation arr) indices

fullyIndexArray' :: MemLocation -> [Imp.Exp]
                 -> ImpM lore op (VName, Imp.Space, Count Elements Imp.Exp)
fullyIndexArray' (MemLocation mem _ ixfun) indices = do
  space <- entryMemSpace <$> lookupMemory mem
  return (mem, space,
          elements $ IxFun.index ixfun indices)

sliceArray :: MemLocation
           -> Slice Imp.Exp
           -> MemLocation
sliceArray (MemLocation mem shape ixfun) slice =
  MemLocation mem (update shape slice) $ IxFun.slice ixfun slice
  where update (d:ds) (DimSlice{}:is) = d : update ds is
        update (_:ds) (DimFix{}:is) = update ds is
        update _      _               = []

offsetArray :: MemLocation
            -> Imp.Exp
            -> MemLocation
offsetArray (MemLocation mem shape ixfun) offset =
  MemLocation mem shape $ IxFun.offsetIndex ixfun offset

strideArray :: MemLocation
            -> Imp.Exp
            -> MemLocation
strideArray (MemLocation mem shape ixfun) stride =
  MemLocation mem shape $ IxFun.strideIndex ixfun stride

arrayOuterSize :: ArrayEntry -> Count Elements Imp.Exp
arrayOuterSize = arrayDimSize 0

arrayDimSize :: Int -> ArrayEntry -> Count Elements Imp.Exp
arrayDimSize i =
  product . map Imp.dimSizeToExp . take 1 . drop i . entryArrayShape

-- More complicated read/write operations that use index functions.

copy :: CopyCompiler lore op
copy bt pat src n = do
  cc <- asks envCopyCompiler
  cc bt pat src n

-- | Use an 'Imp.Copy' if possible, otherwise 'copyElementWise'.
defaultCopy :: CopyCompiler lore op
defaultCopy bt dest src n
  | ixFunMatchesInnerShape
      (Shape $ map dimSizeToExp destshape) destIxFun,
    ixFunMatchesInnerShape
      (Shape $ map dimSizeToExp srcshape) srcIxFun,
    Just destoffset <-
      IxFun.linearWithOffset destIxFun bt_size,
    Just srcoffset  <-
      IxFun.linearWithOffset srcIxFun bt_size = do
        srcspace <- entryMemSpace <$> lookupMemory srcmem
        destspace <- entryMemSpace <$> lookupMemory destmem
        emit $ Imp.Copy
          destmem (bytes destoffset) destspace
          srcmem (bytes srcoffset) srcspace $
          (n * row_size) `withElemType` bt
  | otherwise =
      copyElementWise bt dest src n
  where bt_size = primByteSize bt
        row_size = product $ map Imp.dimSizeToExp $ drop 1 srcshape
        MemLocation destmem destshape destIxFun = dest
        MemLocation srcmem srcshape srcIxFun = src

copyElementWise :: CopyCompiler lore op
copyElementWise bt (MemLocation destmem _ destIxFun) (MemLocation srcmem srcshape srcIxFun) n = do
    is <- replicateM (IxFun.rank destIxFun) (newVName "i")
    let ivars = map Imp.vi32 is
        destidx = IxFun.index destIxFun ivars
        srcidx = IxFun.index srcIxFun ivars
        bounds = map unCount $ n : drop 1 (map Imp.dimSizeToExp srcshape)
    srcspace <- entryMemSpace <$> lookupMemory srcmem
    destspace <- entryMemSpace <$> lookupMemory destmem
    vol <- asks envVolatility
    emit $ foldl (.) id (zipWith (`Imp.For` Int32) is bounds) $
      Imp.Write destmem (elements destidx) bt destspace vol $
      Imp.index srcmem (elements srcidx) bt srcspace vol

-- | Copy from here to there; both destination and source may be
-- indexeded.
copyArrayDWIM :: PrimType
              -> MemLocation -> [Imp.Exp]
              -> MemLocation -> [Imp.Exp]
              -> ImpM lore op (Imp.Code op)
copyArrayDWIM bt
  destlocation@(MemLocation _ destshape dest_ixfun) destis
  srclocation@(MemLocation _ srcshape src_ixfun) srcis

  | length srcis == length srcshape, length destis == length destshape = do
  (targetmem, destspace, targetoffset) <-
    fullyIndexArray' destlocation destis
  (srcmem, srcspace, srcoffset) <-
    fullyIndexArray' srclocation srcis
  vol <- asks envVolatility
  return $ Imp.Write targetmem targetoffset bt destspace vol $
    Imp.index srcmem srcoffset bt srcspace vol

  | otherwise = do
      let destlocation' =
            sliceArray destlocation $
            fullSliceNum (IxFun.shape dest_ixfun) $ map DimFix destis
          srclocation'  =
            sliceArray srclocation $
            fullSliceNum (IxFun.shape src_ixfun) $ map DimFix srcis
          destrank = length (memLocationShape destlocation')
          srcrank = length (memLocationShape srclocation')
      if destrank /= srcrank
        then fail $ "copyArrayDWIM: cannot copy to " ++
             pretty (memLocationName destlocation') ++
             " from " ++ pretty (memLocationName srclocation') ++
             " because ranks do not match (" ++ pretty destrank ++
             " vs " ++ pretty srcrank ++ ")"
      else if destlocation' == srclocation'
        then return mempty -- Copy would be no-op.
        else collect $ copy bt destlocation' srclocation' $
             product $ map Imp.dimSizeToExp $
             take 1 $ drop (length srcis) srcshape

-- | Like 'copyDWIM', but the target is a 'ValueDestination'
-- instead of a variable name.
copyDWIMDest :: ValueDestination -> [Imp.Exp] -> SubExp -> [Imp.Exp]
             -> ImpM lore op ()

copyDWIMDest _ _ (Constant v) (_:_) =
  compilerBugS $
  unwords ["copyDWIMDest: constant source", pretty v, "cannot be indexed."]
copyDWIMDest pat dest_is (Constant v) [] =
  case pat of
  ScalarDestination name ->
    emit $ Imp.SetScalar name $ Imp.ValueExp v
  MemoryDestination{} ->
    compilerBugS $
    unwords ["copyDWIMDest: constant source", pretty v, "cannot be written to memory destination."]
  ArrayDestination (Just dest_loc) -> do
    (dest_mem, dest_space, dest_i) <-
      fullyIndexArray' dest_loc dest_is
    vol <- asks envVolatility
    emit $ Imp.Write dest_mem dest_i bt dest_space vol $ Imp.ValueExp v
  ArrayDestination Nothing ->
    compilerBugS "copyDWIMDest: ArrayDestination Nothing"
  where bt = primValueType v

copyDWIMDest dest dest_is (Var src) src_is = do
  src_entry <- lookupVar src
  case (dest, src_entry) of
    (MemoryDestination mem, MemVar _ (MemEntry space)) ->
      emit $ Imp.SetMem mem src space

    (MemoryDestination{}, _) ->
      compilerBugS $
      unwords ["copyDWIMDest: cannot write", pretty src, "to memory destination."]

    (_, MemVar{}) ->
      compilerBugS $
      unwords ["copyDWIMDest: source", pretty src, "is a memory block."]

    (_, ScalarVar _ (ScalarEntry _)) | not $ null src_is ->
      compilerBugS $
      unwords ["copyDWIMDest: prim-typed source", pretty src, "with nonzero indices."]


    (ScalarDestination name, _) | not $ null dest_is ->
      compilerBugS $
      unwords ["copyDWIMDest: prim-typed target", pretty name, "with nonzero indices."]

    (ScalarDestination name, ScalarVar _ (ScalarEntry pt)) ->
      emit $ Imp.SetScalar name $ Imp.var src pt

    (ScalarDestination name, ArrayVar _ arr) -> do
      let bt = entryArrayElemType arr
      (mem, space, i) <-
        fullyIndexArray' (entryArrayLocation arr) src_is
      vol <- asks envVolatility
      emit $ Imp.SetScalar name $ Imp.index mem i bt space vol

    (ArrayDestination (Just dest_loc), ArrayVar _ src_arr) -> do
      let src_loc = entryArrayLocation src_arr
          bt = entryArrayElemType src_arr
      emit =<< copyArrayDWIM bt dest_loc dest_is src_loc src_is

    (ArrayDestination (Just dest_loc), ScalarVar _ (ScalarEntry bt)) -> do
      (dest_mem, dest_space, dest_i) <- fullyIndexArray' dest_loc dest_is
      vol <- asks envVolatility
      emit $ Imp.Write dest_mem dest_i bt dest_space vol (Imp.var src bt)

    (ArrayDestination Nothing, _) ->
      return () -- Nothing to do; something else set some memory
                -- somewhere.

-- | Copy from here to there; both destination and source be
-- indexeded.  If so, they better be arrays of enough dimensions.
-- This function will generally just Do What I Mean, and Do The Right
-- Thing.  Both destination and source must be in scope.
copyDWIM :: VName -> [Imp.Exp] -> SubExp -> [Imp.Exp]
         -> ImpM lore op ()
copyDWIM dest dest_is src src_is = do
  dest_entry <- lookupVar dest
  let dest_target =
        case dest_entry of
          ScalarVar _ _ ->
            ScalarDestination dest

          ArrayVar _ (ArrayEntry (MemLocation mem shape ixfun) _) ->
            ArrayDestination $ Just $ MemLocation mem shape ixfun

          MemVar _ _ ->
            MemoryDestination dest
  copyDWIMDest dest_target dest_is src src_is

-- | @compileAlloc pat size space@ allocates @n@ bytes of memory in @space@,
-- writing the result to @dest@, which must be a single
-- 'MemoryDestination',
compileAlloc :: ExplicitMemorish lore =>
                Pattern lore -> SubExp -> Space
             -> ImpM lore op ()
compileAlloc (Pattern [] [mem]) e space = do
  e' <- Imp.bytes <$> toExp e
  allocator <- asks $ M.lookup space . envAllocCompilers
  case allocator of
    Nothing -> emit $ Imp.Allocate (patElemName mem) e' space
    Just allocator' -> allocator' (patElemName mem) e'
compileAlloc pat _ _ =
  compilerBugS $ "compileAlloc: Invalid pattern: " ++ pretty pat

dimSizeToSubExp :: Imp.Size -> SubExp
dimSizeToSubExp (Imp.ConstSize n) = constant n
dimSizeToSubExp (Imp.VarSize v) = Var v

dimSizeToExp :: Imp.Size -> Imp.Exp
dimSizeToExp = toExp' int32 . primExpFromSubExp int32 . dimSizeToSubExp

-- | The number of bytes needed to represent the array in a
-- straightforward contiguous format.
typeSize :: Type -> Count Bytes Imp.Exp
typeSize t = Imp.bytes $ Imp.LeafExp (Imp.SizeOf $ elemType t) int32 *
             product (map (toExp' int32) (arrayDims t))

--- Building blocks for constructing code.

sFor :: VName -> IntType -> Imp.Exp -> ImpM lore op () -> ImpM lore op ()
sFor i it bound body = do
  addLoopVar i it
  body' <- collect body
  emit $ Imp.For i it bound body'

sWhile :: Imp.Exp -> ImpM lore op () -> ImpM lore op ()
sWhile cond body = do
  body' <- collect body
  emit $ Imp.While cond body'

sComment :: String -> ImpM lore op () -> ImpM lore op ()
sComment s code = do
  code' <- collect code
  emit $ Imp.Comment s code'

sIf :: Imp.Exp -> ImpM lore op () -> ImpM lore op () -> ImpM lore op ()
sIf cond tbranch fbranch = do
  tbranch' <- collect tbranch
  fbranch' <- collect fbranch
  emit $ Imp.If cond tbranch' fbranch'

sWhen :: Imp.Exp -> ImpM lore op () -> ImpM lore op ()
sWhen cond tbranch = sIf cond tbranch (return ())

sUnless :: Imp.Exp -> ImpM lore op () -> ImpM lore op ()
sUnless cond = sIf cond (return ())

sOp :: op -> ImpM lore op ()
sOp = emit . Imp.Op

sDeclareNamedMem :: VName -> Space -> ImpM lore op ()
sDeclareNamedMem name space = do
  emit $ Imp.DeclareMem name space
  addVar name $ MemVar Nothing $ MemEntry space

sDeclareMem :: String -> Space -> ImpM lore op VName
sDeclareMem name space = do
  name' <- newVName name
  sDeclareNamedMem name' space
  return name'

sAlloc_ :: VName -> Count Bytes Imp.Exp -> Space -> ImpM lore op ()
sAlloc_ name' size' space = do
  allocator <- asks $ M.lookup space . envAllocCompilers
  case allocator of
    Nothing -> emit $ Imp.Allocate name' size' space
    Just allocator' -> allocator' name' size'

sAlloc :: String -> Count Bytes Imp.Exp -> Space -> ImpM lore op VName
sAlloc name size space = do
  name' <- sDeclareMem name space
  sAlloc_ name' size space
  return name'

sAllocNamed :: VName -> Count Bytes -> Space -> ImpM lore op ()
sAllocNamed name size space = do
  sDeclareNamedMem name space
  sAlloc_ name size space

sArray :: String -> PrimType -> ShapeBase SubExp -> MemBind -> ImpM lore op VName
sArray name bt shape membind = do
  name' <- newVName name
  dArray name' bt shape membind
  return name'

<<<<<<< HEAD
-- | Uses linear/iota index function.
sAllocArray :: String -> PrimType -> ShapeBase SubExp -> Space -> ImpM lore op VName
sAllocArray name pt shape space = do
  let arr_bytes = typeSize (Array pt shape NoUniqueness)
  name' <- newVName name
  mname <- newVName $ name ++ "_mem"
  sAllocNamedArray name' mname pt shape arr_bytes space
  return name'

-- | Uses linear/iota index function.
sAllocNamedArray :: VName -> VName -> PrimType -> ShapeBase SubExp
                    -> Count Bytes -> Space -> ImpM lore op ()
sAllocNamedArray name mname pt shape arr_bytes space = do
  sAllocNamed mname arr_bytes space
  dArray name pt shape $
    ArrayIn mname $ IxFun.iota $ map (primExpFromSubExp int32) $ shapeDims shape
=======
-- | Like 'sAllocArray', but permute the in-memory representation of the indices as specified.
sAllocArrayPerm :: String -> PrimType -> ShapeBase SubExp -> Space -> [Int] -> ImpM lore op VName
sAllocArrayPerm name pt shape space perm = do
  let permuted_dims = rearrangeShape perm $ shapeDims shape
  mem <- sAlloc (name ++ "_mem") (typeSize (Array pt shape NoUniqueness)) space
  let iota_ixfun = IxFun.iota $ map (primExpFromSubExp int32) permuted_dims
  sArray name pt shape $
    ArrayIn mem $ IxFun.permute iota_ixfun $ rearrangeInverse perm

-- | Uses linear/iota index function.
sAllocArray :: String -> PrimType -> ShapeBase SubExp -> Space -> ImpM lore op VName
sAllocArray name pt shape space =
  sAllocArrayPerm name pt shape space [0..shapeRank shape-1]
>>>>>>> 9141b394

-- | Uses linear/iota index function.
sStaticArray :: String -> Space -> PrimType -> Imp.ArrayContents -> ImpM lore op VName
sStaticArray name space pt vs = do
  let num_elems = case vs of Imp.ArrayValues vs' -> length vs'
                             Imp.ArrayZeros n -> fromIntegral n
      shape = Shape [intConst Int32 $ toInteger num_elems]
  mem <- newVName $ name ++ "_mem"
  emit $ Imp.DeclareArray mem space pt vs
  addVar mem $ MemVar Nothing $ MemEntry space
  sArray name pt shape $ ArrayIn mem $ IxFun.iota [fromIntegral num_elems]

sWrite :: VName -> [Imp.Exp] -> PrimExp Imp.ExpLeaf -> ImpM lore op ()
sWrite arr is v = do
  (mem, space, offset) <- fullyIndexArray arr is
  vol <- asks envVolatility
  emit $ Imp.Write mem offset (primExpType v) space vol v

sUpdate :: VName -> Slice Imp.Exp -> SubExp -> ImpM lore op ()
sUpdate arr slice v = do
  MemLocation mem shape ixfun <- entryArrayLocation <$> lookupArray arr
  let memdest = sliceArray (MemLocation mem shape ixfun) slice
  copyDWIMDest (ArrayDestination $ Just memdest) [] v []

sLoopNest :: Shape
          -> ([Imp.Exp] -> ImpM lore op ())
          -> ImpM lore op ()
sLoopNest = sLoopNest' [] . shapeDims
  where sLoopNest' is [] f = f $ reverse is
        sLoopNest' is (d:ds) f = do
          i <- newVName "nest_i"
          d' <- toExp d
          sFor i Int32 d' $ sLoopNest' (Imp.var i int32:is) ds f

-- | ASsignment.
(<--) :: VName -> Imp.Exp -> ImpM lore op ()
x <-- e = emit $ Imp.SetScalar x e
infixl 3 <--<|MERGE_RESOLUTION|>--- conflicted
+++ resolved
@@ -81,13 +81,8 @@
   , sComment
   , sIf, sWhen, sUnless
   , sOp
-<<<<<<< HEAD
   , sDeclareNamedMem, sDeclareMem, sAllocNamed, sAlloc, sAlloc_
-  , sArray, sAllocArray, sAllocNamedArray, sStaticArray
-=======
-  , sDeclareMem, sAlloc, sAlloc_
-  , sArray, sAllocArray, sAllocArrayPerm, sStaticArray
->>>>>>> 9141b394
+  , sArray, sAllocArray, sAllocArrayPerm, sAllocNamedArray, sStaticArray
   , sWrite, sUpdate
   , sLoopNest
   , (<--)
@@ -1294,7 +1289,7 @@
   sAlloc_ name' size space
   return name'
 
-sAllocNamed :: VName -> Count Bytes -> Space -> ImpM lore op ()
+sAllocNamed :: VName -> Count Bytes Imp.Exp -> Space -> ImpM lore op ()
 sAllocNamed name size space = do
   sDeclareNamedMem name space
   sAlloc_ name size space
@@ -1305,7 +1300,7 @@
   dArray name' bt shape membind
   return name'
 
-<<<<<<< HEAD
+
 -- | Uses linear/iota index function.
 sAllocArray :: String -> PrimType -> ShapeBase SubExp -> Space -> ImpM lore op VName
 sAllocArray name pt shape space = do
@@ -1315,14 +1310,13 @@
   sAllocNamedArray name' mname pt shape arr_bytes space
   return name'
 
--- | Uses linear/iota index function.
 sAllocNamedArray :: VName -> VName -> PrimType -> ShapeBase SubExp
-                    -> Count Bytes -> Space -> ImpM lore op ()
+                 -> Count Bytes Imp.Exp -> Space -> ImpM lore op ()
 sAllocNamedArray name mname pt shape arr_bytes space = do
   sAllocNamed mname arr_bytes space
   dArray name pt shape $
     ArrayIn mname $ IxFun.iota $ map (primExpFromSubExp int32) $ shapeDims shape
-=======
+
 -- | Like 'sAllocArray', but permute the in-memory representation of the indices as specified.
 sAllocArrayPerm :: String -> PrimType -> ShapeBase SubExp -> Space -> [Int] -> ImpM lore op VName
 sAllocArrayPerm name pt shape space perm = do
@@ -1331,12 +1325,6 @@
   let iota_ixfun = IxFun.iota $ map (primExpFromSubExp int32) permuted_dims
   sArray name pt shape $
     ArrayIn mem $ IxFun.permute iota_ixfun $ rearrangeInverse perm
-
--- | Uses linear/iota index function.
-sAllocArray :: String -> PrimType -> ShapeBase SubExp -> Space -> ImpM lore op VName
-sAllocArray name pt shape space =
-  sAllocArrayPerm name pt shape space [0..shapeRank shape-1]
->>>>>>> 9141b394
 
 -- | Uses linear/iota index function.
 sStaticArray :: String -> Space -> PrimType -> Imp.ArrayContents -> ImpM lore op VName
