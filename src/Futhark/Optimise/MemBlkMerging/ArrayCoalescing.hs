--- conflicted
+++ resolved
@@ -386,29 +386,21 @@
   let (v2mem_tab, active_tab) = (v2mem td_env, activeCoals bu_env)
       e_mems  = mapMaybe (`HM.lookup` v2mem_tab) $ HS.toList $ freeInExp e
       memasoc = getArrMemAssoc pat
+      -- get memory-block names that are used in the current stmt.
       stm_mems= HS.fromList $ map (\(MemBlock _ _ mnm _) -> mnm) $
-<<<<<<< HEAD
                 e_mems ++ map (\(_,mb,_)->mb) memasoc
-      -- ^ get memory-block names that are used in the current stmt.
-=======
-                e_mems ++ map (\(_,mb,_)->mb) (getArrMemAssoc pat)
-      -- get memory-block names that are used in the current stmt.
->>>>>>> 6282c874
+
+      -- BUG: take the aliasing transitive closure of @all_mems@
       all_mems = stm_mems
-      --trace ("COALESCING: for pattern "++pretty pat++", cond3 disables "++pretty (HS.toList stm_mems)) $ stm_mems
-      -- BUG: take the aliasing transitive closure of @all_mems@
-
-<<<<<<< HEAD
-      active_tab1 = HM.filter (null . HS.intersection all_mems . alsmem) active_tab
-      -- ^ keep only the entries that do not overlap with the memory
-      --   blocks defined in @pat@ or used in expression @e@.
-=======
-  in  HM.filter (\etry -> null $ HS.intersection (alsmem etry) all_mems)
-                activeCoals_tab
+      -- trace ("COALESCING: for pattern "++pretty pat++", cond3 disables "++pretty (HS.toList stm_mems)) $ stm_mems
+
       -- keep only the entries that do not overlap with the memory
       -- blocks defined in @pat@ or used in expression @e@.
->>>>>>> 6282c874
-
+      active_tab1 = HM.filter (null . HS.intersection all_mems . alsmem) active_tab
+
+      -- if necessary insert new vartab entries for the in-place "old" names
+      -- and compute slice-index functions for the in-place assigned expressions
+      -- and for the normal bindings results in normal index functions.
       (active_tab2, rev_lst_indfuns) =
         foldl (\(act_tab, indfuns) (b, MemBlock _ _ mem_nm indf, bnd) ->
                 case HM.lookup mem_nm active_tab of
@@ -443,9 +435,7 @@
                             in  if not ok then (HM.delete mem_nm act_tab, indfuns')
                                 else (HM.insert mem_nm info' act_tab, indfuns')
               ) (active_tab1,[]) memasoc
-      -- ^ if necessary insert new vartab entries for the in-place "old" names
-      --   and compute slice-index functions for the in-place assigned expressions
-      --   and for the normal bindings results in normal index functions.
+
   in  (active_tab2, reverse rev_lst_indfuns)
 
 -- |   Pattern matches a potentially coalesced statement and
