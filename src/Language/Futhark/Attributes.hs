--- conflicted
+++ resolved
@@ -533,17 +533,10 @@
 typeOf (Redomap outerfun innerfun start arr _) =
   lambdaType outerfun [innerres, innerres]
     where innerres = lambdaType innerfun [typeOf start, rowType $ typeOf arr]
-<<<<<<< HEAD
-typeOf (Split _ _ e _) =
-  Elem $ Tuple [typeOf e, typeOf e]
 typeOf (Concat _ x ys _) = typeOf x `setUniqueness` u
   where u = uniqueness (typeOf x) <> mconcat (map uniqueness (map typeOf ys))
-=======
 typeOf (Split _ splitexps e _) =
   Tuple $ replicate (1 + length splitexps) (typeOf e)
-typeOf (Concat _ x y _) = typeOf x `setUniqueness` u
-  where u = uniqueness (typeOf x) <> uniqueness (typeOf y)
->>>>>>> 5f1e31a4
 typeOf (Copy e _) = typeOf e `setUniqueness` Unique `setAliases` HS.empty
 typeOf (Assert _ _) = Basic Cert
 typeOf (Conjoin _ _) = Basic Cert
